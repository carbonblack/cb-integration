--- conflicted
+++ resolved
@@ -88,12 +88,8 @@
                 try:
                     bin = Binary()
                     msg = json.loads(message)
-<<<<<<< HEAD
-                    bin.md5 = msg.get_or_create("md5")
-=======
                     bin.md5 = msg.get("md5")
                     logger.debug("Submitting binary to db and queue: {}".format(bin.md5))
->>>>>>> 31c1f2cb
                     bin.from_rabbitmq = True
                     # bin.server_added_timestamp = datetime.fromtimestamp(msg.get("event_timestamp")).isoformat()#datetime.fromtimestamp(msg.get("event_timestamp"))
                     #
@@ -235,37 +231,6 @@
                 return "No Feed generated yet"
 
     def report_successful_detonation(self, result: AnalysisResult):
-<<<<<<< HEAD
-        bdr = DetonationResult(md5 = result.md5)
-        bdr.score = result.score
-        bdr.success_msg = result.short_result
-        bdr.scan_date = datetime.now()
-        bdr.binary_not_available = False
-        bdr.save()
-
-        #cbint.globals.g_statistics.number_binaries_scanned += 1
-
-        logger.info(f'{result.md5} scored at {result.score}')
-
-        #
-        # We want to update the feed if a new reports comes in with score > 0
-        #
-        if result.score > 0:
-            self.generate_feed_from_db()
-
-    def report_failure_detonation(self, result: AnalysisResult):
-        logger.info(result)
-        bdr = DetonationResult(md5 = result.md5)
-        bdr.score = result.score
-        bdr.error_msg = result.last_error_msg
-        bdr.error_date = datetime.now()
-        bdr.save()
-        bin = Binary.get(Binary.md5 == result.md5)
-        bin.stop_future_scans = True
-        bin.force_rescan = False
-        bin.save()
-        logger.info(f'{result.md5} failed detonation')
-=======
         try:
             try:
                 bdr = DetonationResult.get(DetonationResult.md5 == result.md5)
@@ -313,7 +278,6 @@
             logger.info(f'{result.md5} failed detonation')
         except Exception as e:
             logger.error(str(e))
->>>>>>> 31c1f2cb
 
     def report_binary_unavailable(self, result: AnalysisResult):
         try:
