--- conflicted
+++ resolved
@@ -73,18 +73,9 @@
             else:
                 if matches:
                     for match in matches:
-<<<<<<< HEAD
-                        #score = getHighScore(matches)
-                        logger.Debug("MATCH IS" + str(match))
-                        analysis_result = AnalysisResult(md5sum)
-                        analysis_result.last_scan_date = datetime.datetime.now()
-                        logger.Debug("MATCH.meta is " + str(match.meta))
-                        analysis_result.score = match.meta.get('score')
-=======
                         analysis_result = AnalysisResult(md5sum)
                         analysis_result.last_scan_date = datetime.datetime.now()
                         analysis_result.score = match.meta.get('score', 100)
->>>>>>> 31c1f2cb
                         analysis_result.scanner = match.rule
                         analysis_result.stop_future_scans = True
                         analysis_results.append(analysis_result)
